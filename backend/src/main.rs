#[macro_use]
extern crate diesel;

use std::{ fs, path::PathBuf};

use actix_web::{error::{self, ErrorInternalServerError}, get, middleware, post, web, App, HttpResponse, HttpServer, Responder};
use actix_multipart::form::{tempfile::TempFile, MultipartForm, text::Text};
use actix_cors::Cors;
use actix_files;
use chrono::{NaiveDate, NaiveTime};
use diesel::{prelude::*, r2d2};
use uuid::Uuid;

mod actions;
mod models;
mod schema;

/// Short-hand for the database pool type to use throughout the app.
type DbPool = r2d2::Pool<r2d2::ConnectionManager<SqliteConnection>>;

<<<<<<< HEAD
// The directory where slide images are saved. Will be created if it does not exist. This whole directory gets served as static files.
// No trailing slash
const SLIDE_IMAGE_DIR: &str = "/tmp/konsol_slides";

#[derive(Debug, MultipartForm)]
struct SlideUploadForm {
    caption: Text<String>,
    start: Text<String>,
    end: Text<String>,
    visible: Text<bool>,
    fullscreen: Text<bool>,
    #[multipart(rename = "imageFile")]
    image_file: TempFile,
    #[multipart(rename = "tags[]")]
    tags: Text<String>,
}

impl SlideUploadForm {
    fn parse_form(self, id: Uuid) -> Result<(models::Slide, TempFile), actix_web::Error> {
        
        // Get the MIME type of the file. This determines the file extension
        let mime = match self.image_file.content_type {
            Some(ref mime) => mime,
            None => {return Err(error::ErrorInternalServerError("No content type found for uploaded file"))},
        };

        Ok((
            models::Slide {
                id: id.into(),
                caption: self.caption.into_inner(),
                // Since the form currently only has date input (but the db stores both date and time), we set the time to 00:00:00
                // To do this, we first parse the date into a NaiveDate, and then add the time with NaiveDate::and_time
                start_date: self.start.into_inner().parse::<NaiveDate>()
                    .map_err(error::ErrorInternalServerError)?
                    .and_time(NaiveTime::from_hms_opt(0, 0, 0).unwrap()),
                end_date: self.end.into_inner().parse::<NaiveDate>()
                    .map_err(error::ErrorInternalServerError)?
                    .and_time(NaiveTime::from_hms_opt(0, 0, 0).unwrap()),
                active: self.visible.into_inner(),
                filetype: mime.subtype().to_string(),
            },
        
            self.image_file
        ))
    }
}

async fn save_image_file(
    temp_file: TempFile,
    filename: &str,
    file_type: &str,
) -> actix_web::Result<PathBuf> {
    // The filetype can be determined from the data in the TempFile itself, but since we've already had to determine it earlier,
    // we can pass it in as an argument instead

    // The file path is the SLIDE_IMAGE_DIR + filename. This is colleted into a PathBuf
    let mut file_path: PathBuf = [SLIDE_IMAGE_DIR, filename].iter().collect();
    // The file extension is the filetype
    file_path.set_extension(file_type);

    let saved_path = file_path.clone(); // We need to clone the path because we want to return it later

    log::info!("Saving image as: {:?}", file_path);
    
    // Saving the file is potentially blocking, so we use web::block to offload it to a threadpool
    // There might be problems if the file is being read somwhere else while it is only partially written.
    // I don't think we have to worry about it, but it can probably be fixed by writing a temporary file and then moving it once done
    web::block(move || temp_file.file.persist(file_path))
    .await?
    .map_err(|e| {
        eprintln!("file error: {:?}", e);
        error::ErrorInternalServerError(e)
    })?;

    // Return the path to the saved file
    Ok(saved_path)
}

async fn remove_file(
    file_path: PathBuf,
) -> actix_web::Result<()> {
    log::info!("Removing file at: {:?}", file_path);

    // Removing the file is potentially blocking, so we use web::block to offload it to a threadpool
    web::block(move || {
        std::fs::remove_file(file_path)
    })
    .await?
    .map_err(|e| {
        eprintln!("file error: {:?}", e);
        error::ErrorInternalServerError(e)
    })?;

    Ok(())
}

#[post("/api/screen/slides/save")]
async fn save_slide(
    pool: web::Data<DbPool>,
    form: MultipartForm<SlideUploadForm>,
) -> actix_web::Result<impl Responder> {
    let id = Uuid::new_v4();

    // Parse the form into a Slide and a TempFile (the image)
    let (slide, image_file) = form.into_inner().parse_form(id).map_err(ErrorInternalServerError)?;

    // Save file to disk
    let image_path = save_image_file(image_file, &String::from(id), &slide.filetype).await?;

    // Add Slide to database
    let db_result = web::block(move || {
        let mut conn = pool.get()?;

        actions::insert_slide(&mut conn, slide)
    })
    .await?;

    // Return different responses depending on if the database succeeded or not
    match db_result {
        Ok(added_slide) => Ok(HttpResponse::Created().json(added_slide)),
        Err(e) => {
            // If the database failed, remove the file from disk
            remove_file(image_path).await?;
            // Map the error to an internal server error
            Err(ErrorInternalServerError(e))
        }
    }
}

/// Finds user by UID.
///
/// Extracts:
/// - the database pool handle from application data
/// - a user UID from the request path
#[get("/user/{user_id}")]
async fn get_user(
    pool: web::Data<DbPool>,
    user_uid: web::Path<Uuid>,
) -> actix_web::Result<impl Responder> {
    let user_uid = user_uid.into_inner();

    // use web::block to offload blocking Diesel queries without blocking server thread
    let user = web::block(move || {
        // note that obtaining a connection from the pool is also potentially blocking
        let mut conn = pool.get()?;

        actions::find_user_by_uid(&mut conn, user_uid)
    })
    .await?
    // map diesel query errors to a 500 error response
    .map_err(error::ErrorInternalServerError)?;

    Ok(match user {
        // user was found; return 200 response with JSON formatted user object
        Some(user) => HttpResponse::Ok().json(user),

        // user was not found; return 404 response with error message
        None => HttpResponse::NotFound().body(format!("No user found with UID: {user_uid}")),
    })
}

/// Creates new user.
///
/// Extracts:
/// - the database pool handle from application data
/// - a JSON form containing new user info from the request body
#[post("/user")]
async fn add_user(
    pool: web::Data<DbPool>,
    form: web::Json<models::NewUser>,
) -> actix_web::Result<impl Responder> {
    // use web::block to offload blocking Diesel queries without blocking server thread
    let user = web::block(move || {
        // note that obtaining a connection from the pool is also potentially blocking
        let mut conn = pool.get()?;

        actions::insert_new_user(&mut conn, &form.name)
    })
    .await?
    // map diesel query errors to a 500 error response
    .map_err(error::ErrorInternalServerError)?;

    // user was added successfully; return 201 response with new user info
    Ok(HttpResponse::Created().json(user))
}

#[get("/api/screen/slides")]
async fn get_slides(
    pool: web::Data<DbPool>
) -> actix_web::Result<impl Responder> {
    
    let all_slides = web::block(move || {
        let mut conn = pool.get()?;
        actions::get_all_slides(&mut conn)
    })
    .await?
    // map diesel query errors to a 500 error response
    .map_err(error::ErrorInternalServerError)?;
    
    Ok(HttpResponse::Ok().json(all_slides))
}

=======
>>>>>>> a80255c9
#[actix_web::main]
async fn main() -> std::io::Result<()> {
    dotenvy::dotenv().ok();
    env_logger::init_from_env(env_logger::Env::new().default_filter_or("info"));

    // initialize DB pool outside of `HttpServer::new` so that it is shared across all workers
    let pool = initialize_db_pool();

    // If SLIDE_IMAGE_DIR does not exist, create it
    if !fs::exists(SLIDE_IMAGE_DIR).expect("Unable to check if slide image directory exists") {
        log::info!("Creating slide image directory at {SLIDE_IMAGE_DIR}");
        fs::create_dir_all(SLIDE_IMAGE_DIR).expect(&format!("Unable to create slide image directory at {}", SLIDE_IMAGE_DIR));
    }

    log::info!("saving images at {SLIDE_IMAGE_DIR}");

    log::info!("starting HTTP server at http://localhost:8080");

    HttpServer::new(move || {
        let cors = Cors::default()
            .allow_any_origin() // TODO: restrict cors
            .allow_any_method()
            .allow_any_header();

        App::new()
            // add DB pool handle to app data; enables use of `web::Data<DbPool>` extractor
            .app_data(web::Data::new(pool.clone()))
            // add request logger middleware
            .wrap(middleware::Logger::default())
            .wrap(cors)
            // add route handlers
<<<<<<< HEAD
            .service(get_user)
            .service(add_user)
            .service(get_slides)
            .service(save_slide)
            .service(actix_files::Files::new("/slides", SLIDE_IMAGE_DIR))
            
=======
>>>>>>> a80255c9
    })
    .bind(("127.0.0.1", 8080))?
    .run()
    .await
}

/// Initialize database connection pool based on `DATABASE_URL` environment variable.
///
/// See more: <https://docs.rs/diesel/latest/diesel/r2d2/index.html>.
fn initialize_db_pool() -> DbPool {
    let conn_spec = std::env::var("DATABASE_URL").expect("DATABASE_URL should be set");
    let manager = r2d2::ConnectionManager::<SqliteConnection>::new(conn_spec);
    r2d2::Pool::builder()
        .build(manager)
        .expect("database URL should be valid path to SQLite DB file")
}

#[cfg(test)]
mod tests {
    use actix_web::{http::StatusCode, test};
    use std::fs;

    use super::*;
<<<<<<< HEAD

    #[actix_web::test]
    async fn test_slide_endpoints() {
        dotenvy::dotenv().ok();
        env_logger::try_init_from_env(env_logger::Env::new().default_filter_or("info")).ok();

        let pool = initialize_db_pool();

        let app = test::init_service(
            App::new()
                .app_data(web::Data::new(pool.clone()))
                .wrap(middleware::Logger::default())
                .service(save_slide)
                .service(get_slides),
        )
        .await;
//api/screen/slides/save

        // Make a new slide

        let test_request = fs::read("src/test_request").expect("Unable to read file");
        
        let req = test::TestRequest::post().uri("/api/screen/slides/save").set_payload(test_request).to_request();
        

        let res = test::call_service(&app, req).await;
        assert_eq!(res.status(), StatusCode::OK);

        // let body = test::read_body(res).await;
        // assert!(
        //     body.starts_with(b"UUID parsing failed"),
        //     "unexpected body: {body:?}",
        // );

        // try to find a non-existent user
        // let req = test::TestRequest::get()
        //     .uri(&format!("/user/{}", Uuid::nil()))
        //     .to_request();
        // let res = test::call_service(&app, req).await;
        // assert_eq!(res.status(), StatusCode::NOT_FOUND);
        // let body = test::read_body(res).await;
        // assert!(
        //     body.starts_with(b"No user found"),
        //     "unexpected body: {body:?}",
        // );

        // // create new user
        // let req = test::TestRequest::post()
        //     .uri("/user")
        //     .set_json(models::NewUser::new("Test user"))
        //     .to_request();
        // let res: models::User = test::call_and_read_body_json(&app, req).await;
        // assert_eq!(res.name, "Test user");

        // // get a user
        // let req = test::TestRequest::get()
        //     .uri(&format!("/user/{}", res.id))
        //     .to_request();
        // let res: models::User = test::call_and_read_body_json(&app, req).await;
        // assert_eq!(res.name, "Test user");

        // // delete new user from table
        // use crate::schema::users::dsl::*;
        // diesel::delete(users.filter(id.eq(res.id)))
        //     .execute(&mut pool.get().expect("couldn't get db connection from pool"))
        //     .expect("couldn't delete test user from table");
    }
=======
    // Tests here
>>>>>>> a80255c9
}<|MERGE_RESOLUTION|>--- conflicted
+++ resolved
@@ -6,7 +6,6 @@
 use actix_web::{error::{self, ErrorInternalServerError}, get, middleware, post, web, App, HttpResponse, HttpServer, Responder};
 use actix_multipart::form::{tempfile::TempFile, MultipartForm, text::Text};
 use actix_cors::Cors;
-use actix_files;
 use chrono::{NaiveDate, NaiveTime};
 use diesel::{prelude::*, r2d2};
 use uuid::Uuid;
@@ -18,7 +17,6 @@
 /// Short-hand for the database pool type to use throughout the app.
 type DbPool = r2d2::Pool<r2d2::ConnectionManager<SqliteConnection>>;
 
-<<<<<<< HEAD
 // The directory where slide images are saved. Will be created if it does not exist. This whole directory gets served as static files.
 // No trailing slash
 const SLIDE_IMAGE_DIR: &str = "/tmp/konsol_slides";
@@ -148,63 +146,6 @@
     }
 }
 
-/// Finds user by UID.
-///
-/// Extracts:
-/// - the database pool handle from application data
-/// - a user UID from the request path
-#[get("/user/{user_id}")]
-async fn get_user(
-    pool: web::Data<DbPool>,
-    user_uid: web::Path<Uuid>,
-) -> actix_web::Result<impl Responder> {
-    let user_uid = user_uid.into_inner();
-
-    // use web::block to offload blocking Diesel queries without blocking server thread
-    let user = web::block(move || {
-        // note that obtaining a connection from the pool is also potentially blocking
-        let mut conn = pool.get()?;
-
-        actions::find_user_by_uid(&mut conn, user_uid)
-    })
-    .await?
-    // map diesel query errors to a 500 error response
-    .map_err(error::ErrorInternalServerError)?;
-
-    Ok(match user {
-        // user was found; return 200 response with JSON formatted user object
-        Some(user) => HttpResponse::Ok().json(user),
-
-        // user was not found; return 404 response with error message
-        None => HttpResponse::NotFound().body(format!("No user found with UID: {user_uid}")),
-    })
-}
-
-/// Creates new user.
-///
-/// Extracts:
-/// - the database pool handle from application data
-/// - a JSON form containing new user info from the request body
-#[post("/user")]
-async fn add_user(
-    pool: web::Data<DbPool>,
-    form: web::Json<models::NewUser>,
-) -> actix_web::Result<impl Responder> {
-    // use web::block to offload blocking Diesel queries without blocking server thread
-    let user = web::block(move || {
-        // note that obtaining a connection from the pool is also potentially blocking
-        let mut conn = pool.get()?;
-
-        actions::insert_new_user(&mut conn, &form.name)
-    })
-    .await?
-    // map diesel query errors to a 500 error response
-    .map_err(error::ErrorInternalServerError)?;
-
-    // user was added successfully; return 201 response with new user info
-    Ok(HttpResponse::Created().json(user))
-}
-
 #[get("/api/screen/slides")]
 async fn get_slides(
     pool: web::Data<DbPool>
@@ -221,8 +162,6 @@
     Ok(HttpResponse::Ok().json(all_slides))
 }
 
-=======
->>>>>>> a80255c9
 #[actix_web::main]
 async fn main() -> std::io::Result<()> {
     dotenvy::dotenv().ok();
@@ -254,15 +193,6 @@
             .wrap(middleware::Logger::default())
             .wrap(cors)
             // add route handlers
-<<<<<<< HEAD
-            .service(get_user)
-            .service(add_user)
-            .service(get_slides)
-            .service(save_slide)
-            .service(actix_files::Files::new("/slides", SLIDE_IMAGE_DIR))
-            
-=======
->>>>>>> a80255c9
     })
     .bind(("127.0.0.1", 8080))?
     .run()
@@ -286,7 +216,6 @@
     use std::fs;
 
     use super::*;
-<<<<<<< HEAD
 
     #[actix_web::test]
     async fn test_slide_endpoints() {
@@ -314,47 +243,5 @@
 
         let res = test::call_service(&app, req).await;
         assert_eq!(res.status(), StatusCode::OK);
-
-        // let body = test::read_body(res).await;
-        // assert!(
-        //     body.starts_with(b"UUID parsing failed"),
-        //     "unexpected body: {body:?}",
-        // );
-
-        // try to find a non-existent user
-        // let req = test::TestRequest::get()
-        //     .uri(&format!("/user/{}", Uuid::nil()))
-        //     .to_request();
-        // let res = test::call_service(&app, req).await;
-        // assert_eq!(res.status(), StatusCode::NOT_FOUND);
-        // let body = test::read_body(res).await;
-        // assert!(
-        //     body.starts_with(b"No user found"),
-        //     "unexpected body: {body:?}",
-        // );
-
-        // // create new user
-        // let req = test::TestRequest::post()
-        //     .uri("/user")
-        //     .set_json(models::NewUser::new("Test user"))
-        //     .to_request();
-        // let res: models::User = test::call_and_read_body_json(&app, req).await;
-        // assert_eq!(res.name, "Test user");
-
-        // // get a user
-        // let req = test::TestRequest::get()
-        //     .uri(&format!("/user/{}", res.id))
-        //     .to_request();
-        // let res: models::User = test::call_and_read_body_json(&app, req).await;
-        // assert_eq!(res.name, "Test user");
-
-        // // delete new user from table
-        // use crate::schema::users::dsl::*;
-        // diesel::delete(users.filter(id.eq(res.id)))
-        //     .execute(&mut pool.get().expect("couldn't get db connection from pool"))
-        //     .expect("couldn't delete test user from table");
-    }
-=======
-    // Tests here
->>>>>>> a80255c9
+    }
 }