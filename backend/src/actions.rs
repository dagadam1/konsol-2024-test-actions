use std::io;

use diesel::prelude::*;
use uuid::Uuid;

use crate::models;

<<<<<<< HEAD
type DbError = Box<dyn std::error::Error + Send + Sync>;

pub fn get_all_slides(
    conn: &mut SqliteConnection,
) -> Result<Vec<models::Slide>, DbError> {
    use crate::schema::slides::dsl::*;

    let all_slides = slides.load::<models::Slide>(conn)?;

    Ok(all_slides)
}

pub fn insert_slide(
    conn: &mut SqliteConnection,
    slide: models::Slide,
) -> Result<models::Slide, DbError> {
    use crate::schema::slides::dsl::*;

    diesel::insert_into(slides)
        .values(&slide)
        .execute(conn)?;

    Ok(slide)
}


/// Run query using Diesel to find user by uid and return it.
pub fn find_user_by_uid(
    conn: &mut SqliteConnection,
    uid: Uuid,
) -> Result<Option<models::User>, DbError> {
    use crate::schema::users::dsl::*;

    let user = users
        .filter(id.eq(uid.to_string()))
        .first::<models::User>(conn)
        .optional()?;

    Ok(user)
}

/// Run query using Diesel to insert a new database row and return the result.
pub fn insert_new_user(
    conn: &mut SqliteConnection,
    nm: &str, // prevent collision with `name` column imported inside the function
) -> Result<models::User, DbError> {
    // It is common when using Diesel with Actix Web to import schema-related
    // modules inside a function's scope (rather than the normal module's scope)
    // to prevent import collisions and namespace pollution.
    use crate::schema::users::dsl::*;

    let new_user = models::User {
        id: Uuid::new_v4().to_string(),
        name: nm.to_owned(),
    };

    diesel::insert_into(users).values(&new_user).execute(conn)?;

    Ok(new_user)
}
=======
type DbError = Box<dyn std::error::Error + Send + Sync>;
>>>>>>> a80255c9
<|MERGE_RESOLUTION|>--- conflicted
+++ resolved
@@ -1,11 +1,7 @@
-use std::io;
-
 use diesel::prelude::*;
-use uuid::Uuid;
 
 use crate::models;
 
-<<<<<<< HEAD
 type DbError = Box<dyn std::error::Error + Send + Sync>;
 
 pub fn get_all_slides(
@@ -29,43 +25,4 @@
         .execute(conn)?;
 
     Ok(slide)
-}
-
-
-/// Run query using Diesel to find user by uid and return it.
-pub fn find_user_by_uid(
-    conn: &mut SqliteConnection,
-    uid: Uuid,
-) -> Result<Option<models::User>, DbError> {
-    use crate::schema::users::dsl::*;
-
-    let user = users
-        .filter(id.eq(uid.to_string()))
-        .first::<models::User>(conn)
-        .optional()?;
-
-    Ok(user)
-}
-
-/// Run query using Diesel to insert a new database row and return the result.
-pub fn insert_new_user(
-    conn: &mut SqliteConnection,
-    nm: &str, // prevent collision with `name` column imported inside the function
-) -> Result<models::User, DbError> {
-    // It is common when using Diesel with Actix Web to import schema-related
-    // modules inside a function's scope (rather than the normal module's scope)
-    // to prevent import collisions and namespace pollution.
-    use crate::schema::users::dsl::*;
-
-    let new_user = models::User {
-        id: Uuid::new_v4().to_string(),
-        name: nm.to_owned(),
-    };
-
-    diesel::insert_into(users).values(&new_user).execute(conn)?;
-
-    Ok(new_user)
-}
-=======
-type DbError = Box<dyn std::error::Error + Send + Sync>;
->>>>>>> a80255c9
+}