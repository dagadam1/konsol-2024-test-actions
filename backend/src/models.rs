use serde::{Deserialize, Serialize};
<<<<<<< HEAD
use chrono::{NaiveDate, NaiveDateTime};

use crate::schema::{users, slides};

/// User details.
#[derive(Debug, Clone, Serialize, Deserialize, Queryable, Insertable)]
#[diesel(table_name = users)]
pub struct User {
    pub id: String,
    pub name: String,
}

/// New user details.
#[derive(Debug, Clone, Serialize, Deserialize)]
pub struct NewUser {
    pub name: String,
}

#[derive(Debug, Clone, Serialize, Deserialize, Queryable, QueryableByName, Insertable)]
#[diesel(table_name = slides)]
#[diesel(check_for_backend(diesel::sqlite::Sqlite))]
pub struct Slide {
    pub id: String,
    pub caption: String,
    pub start_date: NaiveDateTime,
    pub end_date: NaiveDateTime,
    pub active: bool,
    pub filetype: String,
}

impl NewUser {
    /// Constructs new user details from name.
    #[cfg(test)] // only needed in tests
    pub fn new(name: impl Into<String>) -> Self {
        Self { name: name.into() }
    }
}
=======
>>>>>>> a80255c9
<|MERGE_RESOLUTION|>--- conflicted
+++ resolved
@@ -1,22 +1,7 @@
 use serde::{Deserialize, Serialize};
-<<<<<<< HEAD
 use chrono::{NaiveDate, NaiveDateTime};
 
-use crate::schema::{users, slides};
-
-/// User details.
-#[derive(Debug, Clone, Serialize, Deserialize, Queryable, Insertable)]
-#[diesel(table_name = users)]
-pub struct User {
-    pub id: String,
-    pub name: String,
-}
-
-/// New user details.
-#[derive(Debug, Clone, Serialize, Deserialize)]
-pub struct NewUser {
-    pub name: String,
-}
+use crate::schema::slides;
 
 #[derive(Debug, Clone, Serialize, Deserialize, Queryable, QueryableByName, Insertable)]
 #[diesel(table_name = slides)]
@@ -28,14 +13,4 @@
     pub end_date: NaiveDateTime,
     pub active: bool,
     pub filetype: String,
-}
-
-impl NewUser {
-    /// Constructs new user details from name.
-    #[cfg(test)] // only needed in tests
-    pub fn new(name: impl Into<String>) -> Self {
-        Self { name: name.into() }
-    }
-}
-=======
->>>>>>> a80255c9
+}