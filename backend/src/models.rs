--- conflicted
+++ resolved
@@ -16,7 +16,6 @@
     pub filetype: String,
 }
 
-<<<<<<< HEAD
 #[derive(Debug, Clone, Serialize, Deserialize, Queryable, QueryableByName, Insertable, Selectable)]
 #[diesel(table_name = users)]
 #[diesel(check_for_backend(diesel::sqlite::Sqlite))]
@@ -24,7 +23,8 @@
     pub id: String,
     pub email: String,
     pub admin: bool,
-=======
+}
+
 #[derive(Debug, AsChangeset)]
 #[diesel(table_name = slides)]
 pub struct UpdateSlide<'a> {
@@ -34,5 +34,4 @@
     pub end_date: Option<NaiveDateTime>,
     pub active: Option<bool>,
     pub filetype: Option<&'a str>,
->>>>>>> 13c5b809
 }