--- conflicted
+++ resolved
@@ -25,7 +25,6 @@
     pub admin: bool,
 }
 
-<<<<<<< HEAD
 #[derive(Debug, Clone, Serialize, Deserialize, Queryable, QueryableByName, Insertable, Selectable)]
 #[diesel(table_name = settings)]
 #[diesel(check_for_backend(diesel::sqlite::Sqlite))]
@@ -33,7 +32,8 @@
     pub id: i32,
     pub layout_type: String,
     pub color_mode: String,
-=======
+}
+
 #[derive(Debug, AsChangeset)]
 #[diesel(table_name = slides)]
 pub struct UpdateSlide<'a> {
@@ -43,5 +43,4 @@
     pub end_date: Option<NaiveDateTime>,
     pub active: Option<bool>,
     pub filetype: Option<&'a str>,
->>>>>>> 7c12f399
 }