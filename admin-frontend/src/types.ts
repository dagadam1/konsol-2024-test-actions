--- conflicted
+++ resolved
@@ -9,7 +9,6 @@
     filetype: string;
 }
 
-<<<<<<< HEAD
 interface UserData {
     id: string;
     email: string;
@@ -21,18 +20,4 @@
     permission: 'Admin' | 'User';
 }
 
-export type { SlideData, UserData, User };
-=======
-interface User {
-    email: string;
-}
-
-
-// type UserContextType = User | null;
-type UserContextType = {
-    user: User | null;
-    setUser: Dispatch<SetStateAction<User | null>>;
-};
-
-export type { SlideData, User, UserContextType };
->>>>>>> eaeaa67c
+export type { SlideData, UserData, User };